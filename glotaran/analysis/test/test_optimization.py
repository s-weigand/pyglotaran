from typing import List

import numpy as np
import pytest
import xarray as xr

from glotaran.analysis.optimize import optimize
from glotaran.analysis.scheme import Scheme
from glotaran.analysis.simulation import simulate
from glotaran.model import DatasetDescriptor
from glotaran.model import Model
from glotaran.model import model
from glotaran.model import model_attribute
from glotaran.parameter import Parameter
from glotaran.parameter import ParameterGroup

from .mock import MockMegacomplex


def calculate_kinetic(dataset_descriptor=None, axis=None, index=None, extra_stuff=None):
    kinpar = -1 * np.array(dataset_descriptor.kinetic)
    compartments = [f"s{i+1}" for i in range(len(kinpar))]
    array = np.exp(np.outer(axis, kinpar))
    return (compartments, array)


def calculate_spectral_simple(dataset, axis):
    kinpar = -1 * np.array(dataset.kinetic)
    compartments = [f"s{i+1}" for i in range(len(kinpar))]
    array = np.asarray([[1 for _ in range(axis.size)] for _ in compartments])
    return compartments, array.T


def calculate_spectral_gauss(dataset, axis):
    location = np.asarray(dataset.location)
    amp = np.asarray(dataset.amplitude)
    delta = np.asarray(dataset.delta)

    array = np.empty((location.size, axis.size), dtype=np.float64)

    for i in range(location.size):
        array[i, :] = amp[i] * np.exp(-np.log(2) * np.square(2 * (axis - location[i]) / delta[i]))
    compartments = [f"s{i+1}" for i in range(location.size)]
    return compartments, array.T


@model_attribute(
    properties={
        "kinetic": List[Parameter],
    }
)
class DecayDatasetDescriptor(DatasetDescriptor):
    pass


@model_attribute(
    properties={
        "kinetic": List[Parameter],
        "location": List[Parameter],
        "amplitude": List[Parameter],
        "delta": List[Parameter],
    }
)
class GaussianShapeDecayDatasetDescriptor(DatasetDescriptor):
    pass


@model(
    "one_channel",
    dataset_type=DecayDatasetDescriptor,
    matrix=calculate_kinetic,
    matrix_dimension="c",
    global_matrix=calculate_spectral_simple,
    global_dimension="e",
    megacomplex_type=MockMegacomplex,
    additional_penalty_function=lambda model, parameter, clp_labels, clps, index: [],
)
class DecayModel(Model):
    pass


@model(
    "multi_channel",
    dataset_type=GaussianShapeDecayDatasetDescriptor,
    matrix=calculate_kinetic,
    matrix_dimension="c",
    global_matrix=calculate_spectral_gauss,
    global_dimension="e",
    megacomplex_type=MockMegacomplex,
)
class GaussianDecayModel(Model):
    pass


class OneCompartmentDecay:
    wanted = ParameterGroup.from_list([101e-4])
    initial = ParameterGroup.from_list([100e-5])

    e_axis = np.asarray([1])
    c_axis = np.arange(0, 150, 1.5)

    model = DecayModel.from_dict(
        {
            "compartment": ["s1"],
            "dataset": {
                "dataset1": {"initial_concentration": [], "megacomplex": [], "kinetic": ["1"]}
            },
        }
    )
    sim_model = model


class TwoCompartmentDecay:
    wanted = ParameterGroup.from_list([11e-4, 22e-5])
    initial = ParameterGroup.from_list([10e-4, 20e-5])

    e_axis = np.asarray([1])
    c_axis = np.arange(0, 150, 1.5)

    model = DecayModel.from_dict(
        {
            "compartment": ["s1", "s2"],
            "dataset": {
                "dataset1": {"initial_concentration": [], "megacomplex": [], "kinetic": ["1", "2"]}
            },
        }
    )
    sim_model = model


class MultichannelMulticomponentDecay:
    wanted = ParameterGroup.from_dict(
        {
            "k": [0.006, 0.003, 0.0003, 0.03],
            "loc": [
                ["1", 14705],
                ["2", 13513],
                ["3", 14492],
                ["4", 14388],
            ],
            "amp": [
                ["1", 1],
                ["2", 2],
                ["3", 5],
                ["4", 20],
            ],
            "del": [
                ["1", 400],
                ["2", 100],
                ["3", 300],
                ["4", 200],
            ],
        }
    )
    initial = ParameterGroup.from_dict({"k": [0.006, 0.003, 0.0003, 0.03]})

    e_axis = np.arange(12820, 15120, 50)
    c_axis = np.arange(0, 150, 1.5)

    sim_model = GaussianDecayModel.from_dict(
        {
            "compartment": ["s1", "s2", "s3", "s4"],
            "dataset": {
                "dataset1": {
                    "initial_concentration": [],
                    "megacomplex": [],
                    "kinetic": ["k.1", "k.2", "k.3", "k.4"],
                    "location": ["loc.1", "loc.2", "loc.3", "loc.4"],
                    "delta": ["del.1", "del.2", "del.3", "del.4"],
                    "amplitude": ["amp.1", "amp.2", "amp.3", "amp.4"],
                }
            },
        }
    )
    model = DecayModel.from_dict(
        {
            "compartment": ["s1", "s2", "s3", "s4"],
            "dataset": {
                "dataset1": {
                    "initial_concentration": [],
                    "megacomplex": [],
                    "kinetic": ["k.1", "k.2", "k.3", "k.4"],
                }
            },
        }
    )


@pytest.mark.parametrize("index_dependent", [True, False])
@pytest.mark.parametrize("grouped", [True, False])
@pytest.mark.parametrize("weight", [True, False])
@pytest.mark.parametrize(
    "suite", [OneCompartmentDecay, TwoCompartmentDecay, MultichannelMulticomponentDecay]
)
<<<<<<< HEAD
def test_fitting(suite, index_dependend, grouped, weight):
=======
def test_fitting(suite, index_dependent, grouped):
>>>>>>> b46a1821
    model = suite.model

    def gr():
        return grouped

    model.grouped = gr

    def id():
        return index_dependent

    model.index_dependent = id

    sim_model = suite.sim_model
    est_axis = suite.e_axis
    cal_axis = suite.c_axis

    print(model.validate())
    assert model.valid()

    print(sim_model.validate())
    assert sim_model.valid()

    wanted = suite.wanted
    print(wanted)
    print(sim_model.validate(wanted))
    assert sim_model.valid(wanted)

    initial = suite.initial
    print(initial)
    print(model.validate(initial))
    assert model.valid(initial)

    dataset = simulate(sim_model, "dataset1", wanted, {"e": est_axis, "c": cal_axis})
    print(dataset)

    if weight:
        dataset["weight"] = xr.DataArray(np.ones_like(dataset.data) * 0.5, coords=dataset.coords)

    assert dataset.data.shape == (cal_axis.size, est_axis.size)

    data = {"dataset1": dataset}
    scheme = Scheme(model=model, parameter=initial, data=data, nfev=10)

    result = optimize(scheme)
    print(result.optimized_parameter)
    print(result.data["dataset1"])

    for _, param in result.optimized_parameter.all():
        assert np.allclose(param.value, wanted.get(param.full_label).value, rtol=1e-1)

    resultdata = result.data["dataset1"]
    print(resultdata)
    assert "residual" in resultdata
    assert "residual_left_singular_vectors" in resultdata
    assert "residual_right_singular_vectors" in resultdata
    assert "residual_singular_values" in resultdata
    assert np.array_equal(dataset.c, resultdata.c)
    assert np.array_equal(dataset.e, resultdata.e)
    assert dataset.data.shape == resultdata.data.shape
    print(dataset.data[0, 0], resultdata.data[0, 0])
    assert np.allclose(dataset.data, resultdata.data)

    if weight:
        assert "weight" in resultdata
        assert "weighted_residual" in resultdata
        assert "weighted_residual_left_singular_vectors" in resultdata
        assert "weighted_residual_right_singular_vectors" in resultdata
        assert "weighted_residual_singular_values" in resultdata<|MERGE_RESOLUTION|>--- conflicted
+++ resolved
@@ -192,11 +192,7 @@
 @pytest.mark.parametrize(
     "suite", [OneCompartmentDecay, TwoCompartmentDecay, MultichannelMulticomponentDecay]
 )
-<<<<<<< HEAD
-def test_fitting(suite, index_dependend, grouped, weight):
-=======
-def test_fitting(suite, index_dependent, grouped):
->>>>>>> b46a1821
+def test_fitting(suite, index_dependent, grouped, weight):
     model = suite.model
 
     def gr():
